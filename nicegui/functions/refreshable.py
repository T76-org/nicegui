from dataclasses import dataclass
<<<<<<< HEAD
from pathlib import Path
from typing import Any, Callable, Dict, List, Tuple
=======
from typing import Any, Awaitable, Callable, Dict, List, Tuple, Union
>>>>>>> fd0bbca9

from typing_extensions import Self

from .. import background_tasks, globals
from ..dependencies import register_vue_component
from ..element import Element
from ..helpers import KWONLY_SLOTS, is_coroutine_function

register_vue_component(name='refreshable', path=Path(__file__).parent.joinpath('refreshable.js'))


@dataclass(**KWONLY_SLOTS)
class RefreshableTarget:
    container: Element
    instance: Any
    args: Tuple[Any, ...]
    kwargs: Dict[str, Any]

    def run(self, func: Callable[..., Any]) -> Union[None, Awaitable]:
        if is_coroutine_function(func):
            async def wait_for_result() -> None:
                with self.container:
                    if self.instance is None:
                        await func(*self.args, **self.kwargs)
                    else:
                        await func(self.instance, *self.args, **self.kwargs)
            return wait_for_result()
        else:
            with self.container:
                if self.instance is None:
                    func(*self.args, **self.kwargs)
                else:
                    func(self.instance, *self.args, **self.kwargs)
            return None  # required by mypy


class refreshable:

    def __init__(self, func: Callable[..., Any]) -> None:
        """Refreshable UI functions

        The `@ui.refreshable` decorator allows you to create functions that have a `refresh` method.
        This method will automatically delete all elements created by the function and recreate them.
        """
        self.func = func
        self.instance = None
        self.targets: List[RefreshableTarget] = []

    def __get__(self, instance, _) -> Self:
        self.instance = instance
        return self

    def __call__(self, *args: Any, **kwargs: Any) -> Union[None, Awaitable]:
        self.prune()
        container = Element('refreshable')
        container.use_component('refreshable')
        target = RefreshableTarget(container=container, instance=self.instance, args=args, kwargs=kwargs)
        self.targets.append(target)
        return target.run(self.func)

    def refresh(self) -> None:
        self.prune()
        for target in self.targets:
            if target.instance != self.instance:
                continue
            target.container.clear()
            result = target.run(self.func)
            if is_coroutine_function(self.func):
                assert result is not None
                if globals.loop and globals.loop.is_running():
                    background_tasks.create(result)
                else:
                    globals.app.on_startup(result)

    def prune(self) -> None:
        self.targets = [target for target in self.targets if target.container.client.id in globals.clients]<|MERGE_RESOLUTION|>--- conflicted
+++ resolved
@@ -1,10 +1,6 @@
 from dataclasses import dataclass
-<<<<<<< HEAD
 from pathlib import Path
-from typing import Any, Callable, Dict, List, Tuple
-=======
 from typing import Any, Awaitable, Callable, Dict, List, Tuple, Union
->>>>>>> fd0bbca9
 
 from typing_extensions import Self
 
