--- conflicted
+++ resolved
@@ -1,5 +1,4 @@
 import asyncio
-import html
 import time
 import uuid
 from pathlib import Path
@@ -77,15 +76,10 @@
         return templates.TemplateResponse('index.html', {
             'request': request,
             'version': __version__,
-<<<<<<< HEAD
-            'elements': elements,
-=======
-            'client_id': str(self.id),
             'elements': elements.replace('&', '&amp;')
                                 .replace('<', '&lt;')
                                 .replace('>', '&gt;')
                                 .replace('`', '&#96;'),
->>>>>>> 11133f62
             'head_html': self.head_html,
             'body_html': '<style>' + '\n'.join(vue_styles) + '</style>\n' + self.body_html + '\n' + '\n'.join(vue_html),
             'vue_scripts': '\n'.join(vue_scripts),
@@ -99,11 +93,8 @@
             'language': self.page.resolve_language(),
             'prefix': prefix,
             'tailwind': globals.tailwind,
-<<<<<<< HEAD
+            'prod_js': globals.prod_js,
             'socket_io_js_query_params': socket_io_js_query_params,
-=======
-            'prod_js': globals.prod_js,
->>>>>>> 11133f62
             'socket_io_js_extra_headers': globals.socket_io_js_extra_headers,
             'socket_io_js_transports': globals.socket_io_js_transports,
         }, status_code, {'Cache-Control': 'no-store', 'X-NiceGUI-Content': 'page'})
