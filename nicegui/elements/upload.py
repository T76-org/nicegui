<<<<<<< HEAD
from pathlib import Path
from typing import Callable, Optional
=======
from typing import Any, Callable, Optional
>>>>>>> 4d7f1693

from fastapi import Request, Response

from ..dependencies import register_vue_component
from ..events import EventArguments, UploadEventArguments, handle_event
from ..nicegui import app
from .mixins.disableable_element import DisableableElement

register_vue_component(name='upload', path=Path(__file__).parent.joinpath('upload.js'))


class Upload(DisableableElement):

    def __init__(self, *,
                 multiple: bool = False,
                 max_file_size: Optional[int] = None,
                 max_total_size: Optional[int] = None,
                 max_files: Optional[int] = None,
                 on_upload: Optional[Callable[..., Any]] = None,
                 on_rejected: Optional[Callable[..., Any]] = None,
                 label: str = '',
                 auto_upload: bool = False,
                 ) -> None:
        """File Upload

        Based on Quasar's `QUploader <https://quasar.dev/vue-components/uploader>`_ component.

        :param multiple: allow uploading multiple files at once (default: `False`)
        :param max_file_size: maximum file size in bytes (default: `0`)
        :param max_total_size: maximum total size of all files in bytes (default: `0`)
        :param max_files: maximum number of files (default: `0`)
        :param on_upload: callback to execute for each uploaded file (type: nicegui.events.UploadEventArguments)
        :param on_rejected: callback to execute for each rejected file
        :param label: label for the uploader (default: `''`)
        :param auto_upload: automatically upload files when they are selected (default: `False`)
        """
        super().__init__(tag='upload')
        self.use_component('upload')
        self._props['multiple'] = multiple
        self._props['label'] = label
        self._props['auto-upload'] = auto_upload
        self._props['url'] = f'/_nicegui/client/{self.client.id}/upload/{self.id}'

        if max_file_size is not None:
            self._props['max-file-size'] = max_file_size

        if max_total_size is not None:
            self._props['max-total-size'] = max_total_size

        if max_files is not None:
            self._props['max-files'] = max_files

        @app.post(self._props['url'])
        async def upload_route(request: Request) -> Response:
            for data in (await request.form()).values():
                args = UploadEventArguments(
                    sender=self,
                    client=self.client,
                    content=data.file,
                    name=data.filename,
                    type=data.content_type,
                )
                handle_event(on_upload, args)
            return {'upload': 'success'}

        if on_rejected:
            self.on('rejected', lambda _: handle_event(on_rejected, EventArguments(sender=self, client=self.client)),
                    args=[])

    def reset(self) -> None:
        self.run_method('reset')

    def delete(self) -> None:
        app.remove_route(self._props['url'])
        super().delete()<|MERGE_RESOLUTION|>--- conflicted
+++ resolved
@@ -1,9 +1,5 @@
-<<<<<<< HEAD
 from pathlib import Path
-from typing import Callable, Optional
-=======
 from typing import Any, Callable, Optional
->>>>>>> 4d7f1693
 
 from fastapi import Request, Response
 
