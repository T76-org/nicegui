from nicegui import ui


def main_demo() -> None:
    ui.input(label='Text', placeholder='start typing',
             on_change=lambda e: result.set_text('you typed: ' + e.value),
             validation={'Input too long': lambda value: len(value) < 20})
<<<<<<< HEAD
    result = ui.label()
=======
    result = ui.label()


def more() -> None:

    @text_demo('Autocompletion', '''
        The `autocomplete` feature provides suggestions as you type, making input easier and faster.
        The parameter `options` is a list of strings that contains the available options that will appear.
    ''')
    async def autocomplete_demo():
        options = ['AutoComplete', 'NiceGUI', 'Awesome']
        ui.input(label='Text', placeholder='start typing', autocomplete=options)

    @text_demo('Clearable', '''
        The `clearable` prop from [Quasar](https://quasar.dev/) adds a button to the input that clears the text.    
    ''')
    async def clearable():
        i = ui.input(value='some text').props('clearable')
        ui.label().bind_text_from(i, 'value')

    @text_demo('Styling', '''
        Quasar has a lot of [props to change the appearance](https://quasar.dev/vue-components/input).
        It is even possible to style the underlying input with `input-style` and `input-class` props
        and use the provided slots to add custom elements.
    ''')
    async def styling():
        ui.input(placeholder='start typing').props('rounded outlined dense')
        ui.input('styling', value='some text') \
            .props('input-style="color: blue" input-class="font-mono"')
        with ui.input(value='custom clear button').classes('w-64') as i:
            ui.button(color='orange-8', on_click=lambda: i.set_value(None), icon='delete') \
                .props('flat dense').bind_visibility_from(i, 'value')
>>>>>>> bde46be8
<|MERGE_RESOLUTION|>--- conflicted
+++ resolved
@@ -5,9 +5,6 @@
     ui.input(label='Text', placeholder='start typing',
              on_change=lambda e: result.set_text('you typed: ' + e.value),
              validation={'Input too long': lambda value: len(value) < 20})
-<<<<<<< HEAD
-    result = ui.label()
-=======
     result = ui.label()
 
 
@@ -39,5 +36,4 @@
             .props('input-style="color: blue" input-class="font-mono"')
         with ui.input(value='custom clear button').classes('w-64') as i:
             ui.button(color='orange-8', on_click=lambda: i.set_value(None), icon='delete') \
-                .props('flat dense').bind_visibility_from(i, 'value')
->>>>>>> bde46be8
+                .props('flat dense').bind_visibility_from(i, 'value')